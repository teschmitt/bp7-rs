use bp7::{bundle, canonical, crc, dtntime, eid, primary, Bundle, ByteBuffer};
use instant::Instant;
use std::convert::TryFrom;
use std::io::stdout;
use std::io::Write;

#[cfg(target_arch = "wasm32")]
use stdweb::*;

#[cfg(target_arch = "wasm32")]
macro_rules! print {
    ($($tt:tt)*) => {{
        let msg = format!($($tt)*);
        js! {
            if(!window.tbuf) window.tbuf = "";
            window.tbuf += @{msg};
        }
    }}
}

#[cfg(target_arch = "wasm32")]
macro_rules! println {
    ($($tt:tt)*) => {{
        let msg = format!($($tt)*);
        js! {
            if(!window.tbuf) window.tbuf = "";
            console.log(window.tbuf + @{ msg });
            window.tbuf = "";
        }
    }}
}

const RUNS: i64 = 100_000;

fn get_bench_bundle(crc_type: crc::CRCType) -> Bundle {
    let dst = eid::EndpointID::with_dtn("node2/inbox");
    let src = eid::EndpointID::with_dtn("node1/123456");
    //let dst = eid::EndpointID::with_ipn(eid::IpnAddress(1, 2));
    //let src = eid::EndpointID::with_ipn(eid::IpnAddress(2, 3));
    let now = dtntime::CreationTimestamp::with_time_and_seq(dtntime::dtn_time_now(), 0);
<<<<<<< HEAD
    //let now = dtntime::CreationTimestamp::with_time_and_seq(dtntime::DTN_TIME_EPOCH, 0);
=======
    //let now = dtntime::CreationTimestamp::with_time_and_seq(dtntime::DTN_TIME_EPOCH, 0);;
>>>>>>> 1d632253

    //let pblock = primary::new_primary_block("dtn:node2/inbox".to_string(), "dtn:node1/123456".to_string(), now, 60 * 60 * 1_000_000);
    let pblock = primary::PrimaryBlockBuilder::default()
        .destination(dst)
        .source(src.clone())
        .report_to(src)
        .creation_timestamp(now)
        .lifetime(60 * 60 * 1_000_000)
        .build()
        .unwrap();
    let cblocks = vec![
        canonical::new_payload_block(0, b"ABC".to_vec()),
        canonical::new_bundle_age_block(
            1, // block number
            0, // flags
            0, // time elapsed
        ),
    ];
    //let cblocks = Vec::new();
    let mut b = bundle::Bundle::new(pblock, cblocks);
    // bundle builder is significantly slower!
    /*let mut b = bundle::BundleBuilder::default()
    .primary(pblock)
    .canonicals(cblocks)
    .build()
    .unwrap();*/
    b.set_crc(crc_type);
    b.validation_errors();
    b
}

fn bench_bundle_create(runs: i64, crc_type: crc::CRCType) -> Vec<ByteBuffer> {
    let crc_str = match crc_type {
        crc::CRC_NO => "CRC_NO",
        crc::CRC_16 => "CRC_16",
        crc::CRC_32 => "CRC_32",
        _ => panic!("CRC_unknown"),
    };
    let mut bundles: Vec<ByteBuffer> = Vec::with_capacity(runs as usize);

    print!("Creating {} bundles with {}: \t", RUNS, crc_str);
    stdout().flush().unwrap();

    let bench_now = Instant::now();

    for _x in 0..runs {
        let mut b = get_bench_bundle(crc_type);
        let _serialized = b.to_cbor();
        //let _serialized = b.to_json();
        bundles.push(_serialized);
    }
    let elapsed = bench_now.elapsed();
    let sec = (elapsed.as_secs() as f64) + (f64::from(elapsed.subsec_nanos()) / 1_000_000_000.0);
    println!("{} bundles/second", (runs as f64 / sec) as i64);
    bundles
}

fn bench_bundle_encode(runs: i64, crc_type: crc::CRCType) -> Vec<ByteBuffer> {
    let crc_str = match crc_type {
        crc::CRC_NO => "CRC_NO",
        crc::CRC_16 => "CRC_16",
        crc::CRC_32 => "CRC_32",
        _ => panic!("CRC_unknown"),
    };
    let mut bundles: Vec<ByteBuffer> = Vec::with_capacity(runs as usize);
    //let mut bundles: Vec<String> = Vec::new();

    print!("Encoding {} bundles with {}: \t", RUNS, crc_str);
    stdout().flush().unwrap();

    let bench_now = Instant::now();

    let mut b = get_bench_bundle(crc_type);

    for _x in 0..runs {
        b.primary.lifetime += 1;
        let _serialized = b.to_cbor();
        //let _serialized = b.to_json();
        bundles.push(_serialized);
    }
    let elapsed = bench_now.elapsed();
    let sec = (elapsed.as_secs() as f64) + (f64::from(elapsed.subsec_nanos()) / 1_000_000_000.0);
    println!("{} bundles/second", (runs as f64 / sec) as i64);
    bundles
}

fn bench_bundle_load(runs: i64, crc_type: crc::CRCType, mut bundles: Vec<ByteBuffer>) {
    let crc_str = match crc_type {
        crc::CRC_NO => "CRC_NO",
        crc::CRC_16 => "CRC_16",
        crc::CRC_32 => "CRC_32",
        _ => panic!("CRC_unknown"),
    };
    print!("Loading {} bundles with {}: \t", RUNS, crc_str);
    stdout().flush().unwrap();

    let bench_now = Instant::now();
    for _x in 0..runs {
        let b = bundles.pop().unwrap();
        let _deserialized: Bundle = Bundle::try_from(b).unwrap();
        _deserialized.validation_errors();
    }
    let elapsed = bench_now.elapsed();
    let sec = (elapsed.as_secs() as f64) + (f64::from(elapsed.subsec_nanos()) / 1_000_000_000.0);
    println!("{} bundles/second", (runs as f64 / sec) as i64);
}
fn main() {
    let crcno = bench_bundle_create(RUNS, crc::CRC_NO);
    let crc16 = bench_bundle_create(RUNS, crc::CRC_16);
    let crc32 = bench_bundle_create(RUNS, crc::CRC_32);

    //print!("{:x?}", crcno[0]);
    //println!("{}", bp7::hexify(&crcno[0]));

    bench_bundle_encode(RUNS, crc::CRC_NO);
    bench_bundle_encode(RUNS, crc::CRC_16);
    bench_bundle_encode(RUNS, crc::CRC_32);

    bench_bundle_load(RUNS, crc::CRC_NO, crcno);
    bench_bundle_load(RUNS, crc::CRC_16, crc16);
    bench_bundle_load(RUNS, crc::CRC_32, crc32);

    //dbg!(crcno[0].len());
    //dbg!(crc16[0].len());
    //dbg!(crc32[0].len());
}<|MERGE_RESOLUTION|>--- conflicted
+++ resolved
@@ -38,11 +38,7 @@
     //let dst = eid::EndpointID::with_ipn(eid::IpnAddress(1, 2));
     //let src = eid::EndpointID::with_ipn(eid::IpnAddress(2, 3));
     let now = dtntime::CreationTimestamp::with_time_and_seq(dtntime::dtn_time_now(), 0);
-<<<<<<< HEAD
     //let now = dtntime::CreationTimestamp::with_time_and_seq(dtntime::DTN_TIME_EPOCH, 0);
-=======
-    //let now = dtntime::CreationTimestamp::with_time_and_seq(dtntime::DTN_TIME_EPOCH, 0);;
->>>>>>> 1d632253
 
     //let pblock = primary::new_primary_block("dtn:node2/inbox".to_string(), "dtn:node1/123456".to_string(), now, 60 * 60 * 1_000_000);
     let pblock = primary::PrimaryBlockBuilder::default()
